--- conflicted
+++ resolved
@@ -54,41 +54,23 @@
     ```
     ```
     python compare_structures.py \
-<<<<<<< HEAD
-    --left src/bfo-core.ttl \
-    --right src/ies.ttl \
-    --outdir data/ \
-=======
     --bfo src/bfo-core.ttl \
     --ies src/ies.ttl \
     --outdir src/data/ \
->>>>>>> 3dd318f6
     --shape coarse --presence-only --normalize families
     ```
     ```
     python compare_structures.py \
-<<<<<<< HEAD
-    --left src/ccom.ttl \
-    --right src/qudt.ttl \
-    --outdir data/ \
-=======
     --ccom src/ccom.ttl \
     --qudt src/qudt.ttl \
     --outdir src/data/ \
->>>>>>> 3dd318f6
     --shape coarse --presence-only --normalize families
     ```
     ```
     python compare_structures.py \
-<<<<<<< HEAD
-    --left src/ccot.ttl \
-    --right src/time.ttl \
-    --outdir data/ \
-=======
     --ccot src/ccot.ttl \
     --to src/time.ttl \
     --outdir src/data/ \
->>>>>>> 3dd318f6
     --shape coarse --presence-only --normalize families
     ```
    - Read the help information below stored under **compare_structures.py Help** for guidance on flags and matching options
